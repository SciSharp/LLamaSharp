--- conflicted
+++ resolved
@@ -87,7 +87,6 @@
         }
 
         /// <summary>
-<<<<<<< HEAD
         /// Return if a token marks the end of a sentence.
         /// </summary>
         /// <param name="token"></param>
@@ -95,14 +94,14 @@
         public bool IsEOS(int token)
         {
             return NativeApi.llama_token_eos(this.NativeHandle.ModelHandle) == token;
-=======
+        }
+        
         /// Set the seed for the RNG
         /// </summary>
         /// <param name="seed"></param>
         public void SetSeed(uint seed)
         {
             NativeHandle.SetSeed(seed);
->>>>>>> bf6fc38b
         }
 
         /// <summary>
