--- conflicted
+++ resolved
@@ -65,18 +65,10 @@
         /// </summary>
         public LLamaAttentionType attention_type;
 
-        /// <summary>
-<<<<<<< HEAD
-        ///  When to enable Flash Attention
-        /// </summary>
-        public LLamaAttentionType flash_attn_type;
-
-=======
         /// when to enable Flash Attention
         /// </summary>
         public LLamaFlashAttentionType llama_flash_attn_type;
         
->>>>>>> 4bc90f44
         /// <summary>
         /// RoPE base frequency, 0 = from model
         /// </summary>
