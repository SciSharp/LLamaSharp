using LLama.Abstractions;
using LLama.Common;
using LLama.Exceptions;
using LLama.Native;
using Microsoft.Extensions.Logging;
using System;
using System.Collections.Generic;
using System.IO;
using System.Linq;
using System.Runtime.CompilerServices;
using System.Text.Json.Serialization;
using System.Threading;
using System.Threading.Tasks;

namespace LLama
{
    /// <summary>
    /// The base class for stateful LLama executors.
    /// </summary>
    public abstract class StatefulExecutorBase : ILLamaExecutor
    {
        /// <summary>
        /// The logger used by this executor.
        /// </summary>
        protected ILogger? _logger;
        /// <summary>
        /// The tokens that were already processed by the model.
        /// </summary>
        protected int _pastTokensCount; // n_past
        /// <summary>
        /// The tokens that were consumed by the model during the current inference.
        /// </summary>
        protected int _consumedTokensCount; // n_consume
        /// <summary>
        /// 
        /// </summary>
        protected int _n_session_consumed;
        /// <summary>
        /// 
        /// </summary>
        protected int _n_matching_session_tokens;
        /// <summary>
        /// The path of the session file.
        /// </summary>
        protected string? _pathSession;
        /// <summary>
        /// A container of the tokens to be processed and after processed.
        /// </summary>
        protected List<LLamaToken> _embeds = new(); // embd
        /// <summary>
        /// A container for the tokens of input.
        /// </summary>
        protected List<LLamaToken> _embed_inps = new();
        /// <summary>
        /// 
        /// </summary>
        protected List<LLamaToken> _session_tokens = new();
        /// <summary>
        /// The last tokens generated by the model.
        /// </summary>
        protected FixedSizeQueue<LLamaToken> _last_n_tokens;
        /// <summary>
        /// The context used by the executor.
        /// </summary>
        public LLamaContext Context { get; }

        /// <summary>
        /// Tracks anti-prompts across streamed output.
        /// </summary>
        protected AntipromptProcessor AntipromptProcessor { get; }

        // LLava Section 
        //
        /// <inheritdoc />
        public bool IsMultiModal
        {
            get
            {
                return ClipModel != null;
            }
        }
        
        /// <inheritdoc />
        public LLavaWeights? ClipModel { get;  }

        /// <inheritdoc />
        public List<byte[]> Images { get; }

        private readonly StreamingTokenDecoder _decoder;

        /// <summary>
        /// 
        /// </summary>
        /// <param name="context"></param>
        /// <param name="logger"></param>
        protected StatefulExecutorBase(LLamaContext context, ILogger? logger = null)
        {
            Images = new List<byte[]>();
            _logger = logger;
            Context = context;
            _pastTokensCount = 0;
            _consumedTokensCount = 0;
            _n_session_consumed = 0;
            _last_n_tokens = new FixedSizeQueue<LLamaToken>((int)Context.ContextSize);
            _decoder = new StreamingTokenDecoder(context);
            AntipromptProcessor = new AntipromptProcessor();
        }
        
        /// <summary>
        /// 
        /// </summary>
        /// <param name="context"></param>
        /// <param name="lLavaWeights"></param>
        /// <param name="logger"></param>
        public StatefulExecutorBase(LLamaContext context, LLavaWeights lLavaWeights, ILogger? logger = null) : 
                        this( context, logger )
        {
            ClipModel = lLavaWeights;
        }

        /// <summary>
        /// This API is currently not verified.
        /// </summary>
        /// <param name="filename"></param>
        /// <returns></returns>
        /// <exception cref="ArgumentNullException"></exception>
        /// <exception cref="RuntimeError"></exception>
        public StatefulExecutorBase WithSessionFile(string filename)
        {
            _pathSession = filename;
            if (string.IsNullOrEmpty(filename))
            {
                throw new ArgumentNullException(nameof(filename), "File name cannot be empty.");
            }
            if (File.Exists(filename))
            {
                _logger?.LogInformation("[LLamaExecutor] Attempting to load saved session from {0}", filename);

                var session_tokens = new LLamaToken[Context.ContextSize];
                if (!NativeApi.llama_state_load_file(Context.NativeHandle, _pathSession, session_tokens, (ulong)Context.ContextSize, out var n_token_count_out))
                {
                    _logger?.LogError($"[LLamaExecutor] Failed to load session file {filename}");
                    throw new RuntimeError($"Failed to load session file {_pathSession}");
                }
                _session_tokens = session_tokens.Take((int)n_token_count_out).ToList();
                _logger?.LogInformation("[LLamaExecutor] Loaded a session with prompt size of {0} tokens", session_tokens.Length);
            }
            else
            {
                _logger?.LogWarning("[LLamaExecutor] Session file does not exist, will create");
            }

            _n_matching_session_tokens = 0;
            if (_session_tokens.Count > 0)
            {
                foreach (var id in _session_tokens)
                {
                    if (_n_matching_session_tokens >= _embed_inps.Count || id != _embed_inps[_n_matching_session_tokens])
                    {
                        break;
                    }
                    _n_matching_session_tokens++;
                }
                if (_n_matching_session_tokens >= _embed_inps.Count)
                {
                    _logger?.LogInformation("[LLamaExecutor] Session file has exact match for prompt!");
                }
                else if (_n_matching_session_tokens < _embed_inps.Count / 2)
                {
                    _logger?.LogWarning($"[LLamaExecutor] Session file has low similarity to prompt ({_n_matching_session_tokens} / {_embed_inps.Count} tokens) will mostly be reevaluated");
                }
                else
                {
                    _logger?.LogInformation($"[LLamaExecutor] Session file matches {_n_matching_session_tokens} / {_embed_inps.Count} tokens of prompt");
                }
            }

            return this;
        }

        /// <summary>
        /// This API has not been verified currently.
        /// </summary>
        /// <param name="filename"></param>
        public void SaveSessionFile(string filename)
        {
            var session_token_array = _session_tokens.ToArray();
            NativeApi.llama_state_save_file(Context.NativeHandle, filename, session_token_array, (ulong)session_token_array.Length);
        }

        /// <summary>
        /// After running out of the context, take some tokens from the original prompt and recompute the logits in batches.
        /// </summary>
        /// <param name="tokensToKeep"></param>
        protected virtual void HandleRunOutOfContext(int tokensToKeep)
        {
            // if we run out of context:
            // - take the tokensToKeep first tokens from the original prompt (via n_past)
            // - take half of the last (n_ctx - tokensToKeep) tokens and recompute the logits in batches
            var n_left = _pastTokensCount - tokensToKeep;
            var n_discard = n_left / 2;

            Context.NativeHandle.MemorySequenceRemove(LLamaSeqId.Zero, tokensToKeep, tokensToKeep + n_discard);
            Context.NativeHandle.MemorySequenceAdd(LLamaSeqId.Zero, tokensToKeep + n_discard, _pastTokensCount, -n_discard);

            _pastTokensCount -= n_discard;
            // stop saving session if we run out of context
            _pathSession = string.Empty;
        }

        /// <summary>
        /// Try to reuse the matching prefix from the session file.
        /// </summary>
        protected virtual void TryReuseMatchingPrefix()
        {
            if (_n_session_consumed < _session_tokens.Count)
            {
                int i = 0;
                for (; i < _embeds.Count; i++)
                {
                    if (_embeds[i] != _session_tokens[_n_session_consumed])
                    {
                        if (_session_tokens.Count > _n_session_consumed)
                            _session_tokens.RemoveRange(_n_session_consumed, _session_tokens.Count - _n_session_consumed);
                        break;
                    }

                    _pastTokensCount++;
                    _n_session_consumed++;

                    if (_n_session_consumed >= _session_tokens.Count)
                    {
                        i++;
                        break;
                    }
                }

                if (i > 0)
                {
                    _embeds.RemoveRange(0, i);
                }
            }
        }

        /// <summary>
        /// Decide whether to continue the loop.
        /// </summary>
        /// <param name="args"></param>
        /// <param name="cancellationToken"></param>
        /// <returns></returns>
        protected abstract Task<bool> GetLoopCondition(InferStateArgs args, CancellationToken cancellationToken = default);

        /// <summary>
        /// Preprocess the inputs before the inference.
        /// </summary>
        /// <param name="text"></param>
        /// <param name="args"></param>
        /// <param name="cancellationToken"></param>
        protected abstract Task PreprocessInputs(string? text, InferStateArgs args, CancellationToken cancellationToken = default);

        /// <summary>
        /// Do some post processing after the inference.
        /// </summary>
        /// <param name="inferenceParams"></param>
        /// <param name="args"></param>
        /// <param name="cancellationToken"></param>
        /// <returns></returns>
        protected abstract Task<(bool, IReadOnlyList<string>)> PostProcess(IInferenceParams inferenceParams, InferStateArgs args, CancellationToken cancellationToken = default);

        /// <summary>
        /// The core inference logic.
        /// </summary>
        /// <param name="inferenceParams"></param>
        /// <param name="args"></param>
        /// <param name="cancellationToken"></param>
        protected abstract Task InferInternal(IInferenceParams inferenceParams, InferStateArgs args, CancellationToken cancellationToken = default);

        /// <summary>
        /// Save the current state to a file.
        /// </summary>
        /// <param name="filename"></param>
        /// <param name="cancellationToken"></param>
        public abstract Task SaveState(string filename, CancellationToken cancellationToken = default);

        /// <summary>
        /// Get the current state data.
        /// </summary>
        /// <returns></returns>
        public abstract ExecutorBaseState GetStateData();

        /// <summary>
        /// Load the state from data.
        /// </summary>
        /// <param name="data"></param>
        /// <param name="cancellationToken"></param>
        public abstract Task LoadState(ExecutorBaseState data, CancellationToken cancellationToken = default);

        /// <summary>
        /// Load the state from a file.
        /// </summary>
        /// <param name="filename"></param>
        /// <param name="cancellationToken"></param>
        public abstract Task LoadState(string filename, CancellationToken cancellationToken = default);


        /// <summary>
        /// Execute the inference.
        /// </summary>
        /// <param name="text">The prompt. If null, generation will continue where it left off previously.</param>
        /// <param name="inferenceParams"></param>
        /// <param name="cancellationToken"></param>
        /// <returns></returns>
        public virtual async IAsyncEnumerable<string> InferAsync(string? text, IInferenceParams? inferenceParams = null, [EnumeratorCancellation] CancellationToken cancellationToken = default)
        {
            cancellationToken.ThrowIfCancellationRequested();
            inferenceParams ??= new InferenceParams();

            var args = new InferStateArgs
            {
                Antiprompts = [.. inferenceParams.AntiPrompts],
                RemainedTokens = inferenceParams.MaxTokens,
                ReturnValue = false,
                WaitForInput = false,
                NeedToSaveSession = !string.IsNullOrEmpty(_pathSession) && _n_matching_session_tokens < _embed_inps.Count
            };

<<<<<<< HEAD
            await PreprocessInputs(text, args, cancellationToken);
=======
            AntipromptProcessor.SetAntiprompts(inferenceParams.AntiPrompts ?? []);

            await PreprocessInputs(text, args);
>>>>>>> c1783d4e

            while (await GetLoopCondition(args, cancellationToken))
            {
                if (cancellationToken.IsCancellationRequested)
                {
                    break;
                }
<<<<<<< HEAD
                await InferInternal(inferenceParams, args, cancellationToken);
=======
                args.LastOutput = string.Empty;
                await InferInternal(inferenceParams, args);
>>>>>>> c1783d4e

                if (args.ReturnValue)
                {
                    _decoder.AddRange(_embeds);
                    var decoded = _decoder.Read();
                    args.LastOutput = decoded;
                    yield return decoded;
                }

                var (breakGeneration, extraOutputs) = await PostProcess(inferenceParams, args, cancellationToken);
                if (extraOutputs is { Count: > 0 })
                {
                    foreach (var item in extraOutputs)
                    {
                        yield return item;
                    }
                }
                if (breakGeneration)
                {
                    break;
                }
            }
        }

        /// <summary>
        /// Asynchronously runs a prompt through the model to compute KV cache without generating any new tokens.
        /// It could reduce the latency of the first time response if the first input from the user is not immediate.
        /// </summary>
        /// <param name="prompt">Prompt to process</param>
        /// <param name="cancellationToken"></param>
        /// <returns></returns>
        public virtual async Task PrefillPromptAsync(string prompt, CancellationToken cancellationToken = default)
        {
            var inferenceParams = new InferenceParams
            {
                MaxTokens = 0
            };
            var args = new InferStateArgs
            {
                Antiprompts = [],
                RemainedTokens = 0,
                ReturnValue = false,
                WaitForInput = true,
                NeedToSaveSession = false
            };

            await PreprocessInputs(prompt, args, cancellationToken);
            // First run adds the prompt to the _embeds
            await InferInternal(inferenceParams, args, cancellationToken);
            // Second run puts it through decode
            await InferInternal(inferenceParams, args, cancellationToken);
        }   

        /// <summary>
        /// State arguments that are used in single inference
        /// </summary>
        protected class InferStateArgs
        {
            /// <summary>
            /// 
            /// </summary>
            public IList<string>? Antiprompts { get; set; }
            /// <summary>
            /// Tokens count remained to be used. (n_remain)
            /// </summary>
            public int RemainedTokens { get; set; }
            /// <summary>
            /// 
            /// </summary>
            public bool ReturnValue { get; set; }
            /// <summary>
            /// 
            /// </summary>
            public bool WaitForInput { get; set; }
            /// <summary>
            /// 
            /// </summary>
            public bool NeedToSaveSession { get; set; }

            /// <summary>
            /// Most recent decoded output from the model.
            /// </summary>
            public string LastOutput { get; set; } = string.Empty;
        }

#pragma warning disable CS1591, CS8618 // Missing XML and irrelevant nullable warnings
        [JsonConverter(typeof(PolymorphicJSONConverter<ExecutorBaseState>))]
        public class ExecutorBaseState
        {
            [JsonPropertyName("n_past")]
            public int PastTokensCount { get; set; }

            [JsonPropertyName("n_consumed")]
            public int ConsumedTokensCount { get; set; }

            [JsonPropertyName("n_session_consumed")]
            public int ConsumedSessionCount { get; set; }

            [JsonPropertyName("n_matching_session_tokens")]
            public int MatchingSessionTokensCount { get; set; }

            [JsonPropertyName("path_session")]
            public string? SessionFilePath { get; set; }

            [JsonPropertyName("embd")]
            public LLamaToken[] Embeds { get; set; }

            [JsonPropertyName("embd_inps")]
            public LLamaToken[] EmbedInps { get; set; }

            [JsonPropertyName("session_tokens")]
            public LLamaToken[] SessionTokens { get; set; }

            [JsonPropertyName("last_n_tokens")]
            public LLamaToken[] LastTokens { get; set; }

            [JsonPropertyName("last_tokens_maximum_count")]
            public int LastTokensCapacity { get; set; }

            [JsonPropertyName("mirostat_mu")]
            public float? MirostatMu { get; set; }
        }
#pragma warning restore
    }
}<|MERGE_RESOLUTION|>--- conflicted
+++ resolved
@@ -324,13 +324,8 @@
                 NeedToSaveSession = !string.IsNullOrEmpty(_pathSession) && _n_matching_session_tokens < _embed_inps.Count
             };
 
-<<<<<<< HEAD
+            AntipromptProcessor.SetAntiprompts(inferenceParams.AntiPrompts ?? []);
             await PreprocessInputs(text, args, cancellationToken);
-=======
-            AntipromptProcessor.SetAntiprompts(inferenceParams.AntiPrompts ?? []);
-
-            await PreprocessInputs(text, args);
->>>>>>> c1783d4e
 
             while (await GetLoopCondition(args, cancellationToken))
             {
@@ -338,12 +333,9 @@
                 {
                     break;
                 }
-<<<<<<< HEAD
+                
+                args.LastOutput = string.Empty;
                 await InferInternal(inferenceParams, args, cancellationToken);
-=======
-                args.LastOutput = string.Empty;
-                await InferInternal(inferenceParams, args);
->>>>>>> c1783d4e
 
                 if (args.ReturnValue)
                 {
