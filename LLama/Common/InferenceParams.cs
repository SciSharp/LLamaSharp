﻿using System;
using System.Collections.Generic;
<<<<<<< HEAD
using System.Text;
using LLama.Abstractions;
=======
>>>>>>> 94fde3ab

namespace LLama.Common
{
    using llama_token = Int32;
    /// <summary>
    /// The paramters used for inference.
    /// </summary>
    public class InferenceParams : IInferenceParams
    {
        /// <summary>
        /// number of tokens to keep from initial prompt
        /// </summary>
        public int TokensKeep { get; set; } = 0;
        /// <summary>
        /// how many new tokens to predict (n_predict), set to -1 to inifinitely generate response
        /// until it complete.
        /// </summary>
        public int MaxTokens { get; set; } = -1;
        /// <summary>
        /// logit bias for specific tokens
        /// </summary>
        public Dictionary<llama_token, float>? LogitBias { get; set; } = null;

        /// <summary>
        /// Sequences where the model will stop generating further tokens.
        /// </summary>
        public IEnumerable<string> AntiPrompts { get; set; } = Array.Empty<string>();
        /// <summary>
        /// path to file for saving/loading model eval state
        /// </summary>
        public string PathSession { get; set; } = string.Empty;
        /// <summary>
        /// string to suffix user inputs with
        /// </summary>
        public string InputSuffix { get; set; } = string.Empty;
        /// <summary>
        /// string to prefix user inputs with
        /// </summary>
        public string InputPrefix { get; set; } = string.Empty;
        /// <summary>
        ///  0 or lower to use vocab size
        /// </summary>
        public int TopK { get; set; } = 40;
        /// <summary>
        /// 1.0 = disabled
        /// </summary>
        public float TopP { get; set; } = 0.95f;
        /// <summary>
        /// 1.0 = disabled
        /// </summary>
        public float TfsZ { get; set; } = 1.0f;
        /// <summary>
        /// 1.0 = disabled
        /// </summary>
        public float TypicalP { get; set; } = 1.0f;
        /// <summary>
        /// 1.0 = disabled
        /// </summary>
        public float Temperature { get; set; } = 0.8f;
        /// <summary>
        /// 1.0 = disabled
        /// </summary>
        public float RepeatPenalty { get; set; } = 1.1f;
        /// <summary>
        /// last n tokens to penalize (0 = disable penalty, -1 = context size) (repeat_last_n)
        /// </summary>
        public int RepeatLastTokensCount { get; set; } = 64;
        /// <summary>
        /// frequency penalty coefficient
        /// 0.0 = disabled
        /// </summary>
        public float FrequencyPenalty { get; set; } = .0f;
        /// <summary>
        /// presence penalty coefficient
        /// 0.0 = disabled
        /// </summary>
        public float PresencePenalty { get; set; } = .0f;
        /// <summary>
        /// Mirostat uses tokens instead of words.
        /// algorithm described in the paper https://arxiv.org/abs/2007.14966.
        /// 0 = disabled, 1 = mirostat, 2 = mirostat 2.0
        /// </summary>
        public MirostatType Mirostat { get; set; } = MirostatType.Disable;
        /// <summary>
        /// target entropy
        /// </summary>
        public float MirostatTau { get; set; } = 5.0f;
        /// <summary>
        /// learning rate
        /// </summary>
        public float MirostatEta { get; set; } = 0.1f;
        /// <summary>
        /// consider newlines as a repeatable token (penalize_nl)
        /// </summary>
        public bool PenalizeNL { get; set; } = true;
    }

    /// <summary>
    /// Type of "mirostat" sampling to use.
    /// https://github.com/basusourya/mirostat
    /// </summary>
    public enum MirostatType
    {
        /// <summary>
        /// Disable Mirostat sampling
        /// </summary>
        Disable = 0,

        /// <summary>
        /// Original mirostat algorithm
        /// </summary>
        Mirostat = 1,

        /// <summary>
        /// Mirostat 2.0 algorithm
        /// </summary>
        Mirostat2 = 2
    }
}<|MERGE_RESOLUTION|>--- conflicted
+++ resolved
@@ -1,10 +1,6 @@
 ﻿using System;
 using System.Collections.Generic;
-<<<<<<< HEAD
-using System.Text;
 using LLama.Abstractions;
-=======
->>>>>>> 94fde3ab
 
 namespace LLama.Common
 {
