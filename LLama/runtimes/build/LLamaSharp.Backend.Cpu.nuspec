--- conflicted
+++ resolved
@@ -1,6 +1,5 @@
 <?xml version="1.0" encoding="utf-8"?>
 <package >
-<<<<<<< HEAD
     <metadata>
         <id>LLamaSharp.Backend.Cpu</id>
         <version>$version$</version>
@@ -42,122 +41,6 @@
         <file src="runtimes/deps/avx512/ggml-cpu.dll" target="runtimes\win-x64\native\avx512\ggml-cpu.dll" />
         <file src="runtimes/deps/avx512/llama.dll" target="runtimes\win-x64\native\avx512\llama.dll" />
         <file src="runtimes/deps/avx512/llava_shared.dll" target="runtimes\win-x64\native\avx512\llava_shared.dll" />
-
-        <file src="runtimes/deps/noavx/libggml.so" target="runtimes\linux-x64\native\noavx\libggml.so" />
-        <file src="runtimes/deps/noavx/libggml-base.so" target="runtimes\linux-x64\native\noavx\libggml-base.so" />
-        <file src="runtimes/deps/noavx/libggml-cpu.so" target="runtimes\linux-x64\native\noavx\libggml-cpu.so" />
-        <file src="runtimes/deps/noavx/libllama.so" target="runtimes\linux-x64\native\noavx\libllama.so" />
-        <file src="runtimes/deps/noavx/libllava_shared.so" target="runtimes\linux-x64\native\noavx\libllava_shared.so" />
-
-        <file src="runtimes/deps/avx/libggml.so" target="runtimes\linux-x64\native\avx\libggml.so" />
-        <file src="runtimes/deps/avx/libggml-base.so" target="runtimes\linux-x64\native\avx\libggml-base.so" />
-        <file src="runtimes/deps/avx/libggml-cpu.so" target="runtimes\linux-x64\native\avx\libggml-cpu.so" />
-        <file src="runtimes/deps/avx/libllama.so" target="runtimes\linux-x64\native\avx\libllama.so" />
-        <file src="runtimes/deps/avx/libllava_shared.so" target="runtimes\linux-x64\native\avx\libllava_shared.so" />
-
-        <file src="runtimes/deps/avx2/libggml.so" target="runtimes\linux-x64\native\avx2\libggml.so" />
-        <file src="runtimes/deps/avx2/libggml-base.so" target="runtimes\linux-x64\native\avx2\libggml-base.so" />
-        <file src="runtimes/deps/avx2/libggml-cpu.so" target="runtimes\linux-x64\native\avx2\libggml-cpu.so" />
-        <file src="runtimes/deps/avx2/libllama.so" target="runtimes\linux-x64\native\avx2\libllama.so" />
-        <file src="runtimes/deps/avx2/libllava_shared.so" target="runtimes\linux-x64\native\avx2\libllava_shared.so" />
-
-        <file src="runtimes/deps/avx512/libggml.so" target="runtimes\linux-x64\native\avx512\libggml.so" />
-        <file src="runtimes/deps/avx512/libggml-base.so" target="runtimes\linux-x64\native\avx512\libggml-base.so" />
-        <file src="runtimes/deps/avx512/libggml-cpu.so" target="runtimes\linux-x64\native\avx512\libggml-cpu.so" />
-        <file src="runtimes/deps/avx512/libllama.so" target="runtimes\linux-x64\native\avx512\libllama.so" />
-        <file src="runtimes/deps/avx512/libllava_shared.so" target="runtimes\linux-x64\native\avx512\libllava_shared.so" />
-
-        <file src="runtimes/deps/musl-noavx/libggml.so" target="runtimes\linux-musl-x64\native\noavx\libggml.so" />
-        <file src="runtimes/deps/musl-noavx/libggml-base.so" target="runtimes\linux-musl-x64\native\noavx\libggml-base.so" />
-        <file src="runtimes/deps/musl-noavx/libggml-cpu.so" target="runtimes\linux-musl-x64\native\noavx\libggml-cpu.so" />
-        <file src="runtimes/deps/musl-noavx/libllama.so" target="runtimes\linux-musl-x64\native\noavx\libllama.so" />
-        <file src="runtimes/deps/musl-noavx/libllava_shared.so" target="runtimes\linux-musl-x64\native\noavx\libllava_shared.so" />
-
-        <file src="runtimes/deps/musl-avx/libggml.so" target="runtimes\linux-musl-x64\native\avx\libggml.so" />
-        <file src="runtimes/deps/musl-avx/libggml-base.so" target="runtimes\linux-musl-x64\native\avx\libggml-base.so" />
-        <file src="runtimes/deps/musl-avx/libggml-cpu.so" target="runtimes\linux-musl-x64\native\avx\libggml-cpu.so" />
-        <file src="runtimes/deps/musl-avx/libllama.so" target="runtimes\linux-musl-x64\native\avx\libllama.so" />
-        <file src="runtimes/deps/musl-avx/libllava_shared.so" target="runtimes\linux-musl-x64\native\avx\libllava_shared.so" />
-
-        <file src="runtimes/deps/musl-avx2/libggml.so" target="runtimes\linux-musl-x64\native\avx2\libggml.so" />
-        <file src="runtimes/deps/musl-avx2/libggml-base.so" target="runtimes\linux-musl-x64\native\avx2\libggml-base.so" />
-        <file src="runtimes/deps/musl-avx2/libggml-cpu.so" target="runtimes\linux-musl-x64\native\avx2\libggml-cpu.so" />
-        <file src="runtimes/deps/musl-avx2/libllama.so" target="runtimes\linux-musl-x64\native\avx2\libllama.so" />
-        <file src="runtimes/deps/musl-avx2/libllava_shared.so" target="runtimes\linux-musl-x64\native\avx2\libllava_shared.so" />
-
-        <file src="runtimes/deps/musl-avx512/libggml.so" target="runtimes\linux-musl-x64\native\avx512\libggml.so" />
-        <file src="runtimes/deps/musl-avx512/libggml-base.so" target="runtimes\linux-musl-x64\native\avx512\libggml-base.so" />
-        <file src="runtimes/deps/musl-avx512/libggml-cpu.so" target="runtimes\linux-musl-x64\native\avx512\libggml-cpu.so" />
-        <file src="runtimes/deps/musl-avx512/libllama.so" target="runtimes\linux-musl-x64\native\avx512\libllama.so" />
-        <file src="runtimes/deps/musl-avx512/libllava_shared.so" target="runtimes\linux-musl-x64\native\avx512\libllava_shared.so" />
-
-        <file src="runtimes/deps/osx-x64/libggml.dylib" target="runtimes\osx-x64\native\libggml.dylib" />
-        <file src="runtimes/deps/osx-x64/libggml-base.dylib" target="runtimes\osx-x64\native\libggml-base.dylib" />
-        <file src="runtimes/deps/osx-x64/libggml-cpu.dylib" target="runtimes\osx-x64\native\libggml-cpu.dylib" />
-        <file src="runtimes/deps/osx-x64/libggml-blas.dylib" target="runtimes\osx-x64\native\libggml-blas.dylib" />
-        <file src="runtimes/deps/osx-x64/libllama.dylib" target="runtimes\osx-x64\native\libllama.dylib" />
-        <file src="runtimes/deps/osx-x64/libllava_shared.dylib" target="runtimes\osx-x64\native\libllava_shared.dylib" />
-
-        <file src="runtimes/deps/osx-x64-rosetta2/libggml.dylib" target="runtimes\osx-x64\native\rosetta2\libggml.dylib" />
-        <file src="runtimes/deps/osx-x64-rosetta2/libggml-base.dylib" target="runtimes\osx-x64\native\rosetta2\libggml-base.dylib" />
-        <file src="runtimes/deps/osx-x64-rosetta2/libggml-cpu.dylib" target="runtimes\osx-x64\native\rosetta2\libggml-cpu.dylib" />
-        <file src="runtimes/deps/osx-x64-rosetta2/libggml-blas.dylib" target="runtimes\osx-x64\native\rosetta2\libggml-blas.dylib" />
-        <file src="runtimes/deps/osx-x64-rosetta2/libllama.dylib" target="runtimes\osx-x64\native\rosetta2\libllama.dylib" />
-        <file src="runtimes/deps/osx-x64-rosetta2/libllava_shared.dylib" target="runtimes\osx-x64\native\rosetta2\libllava_shared.dylib" />
-
-        <file src="runtimes/deps/osx-arm64/libggml.dylib" target="runtimes\osx-arm64\native\libggml.dylib" />
-        <file src="runtimes/deps/osx-arm64/libggml-base.dylib" target="runtimes\osx-arm64\native\libggml-base.dylib" />
-        <file src="runtimes/deps/osx-arm64/libggml-cpu.dylib" target="runtimes\osx-arm64\native\libggml-cpu.dylib" />
-        <file src="runtimes/deps/osx-arm64/libggml-blas.dylib" target="runtimes\osx-arm64\native\libggml-blas.dylib" />
-        <file src="runtimes/deps/osx-arm64/libggml-metal.dylib" target="runtimes\osx-arm64\native\libggml-metal.dylib" />
-        <file src="runtimes/deps/osx-arm64/ggml-metal.metal" target="runtimes\osx-arm64\native\ggml-metal.metal" />
-        <file src="runtimes/deps/osx-arm64/libllama.dylib" target="runtimes\osx-arm64\native\libllama.dylib" />
-        <file src="runtimes/deps/osx-arm64/libllava_shared.dylib" target="runtimes\osx-arm64\native\libllava_shared.dylib" />
-
-        <file src="icon512.png" target="icon512.png" />
-    </files>
-=======
-  <metadata>
-    <id>LLamaSharp.Backend.Cpu</id>
-    <version>$version$</version>
-    <title>LLamaSharp.Backend.Cpu, the backend for LLamaSharp</title>
-    <authors>llama.cpp Authors</authors>
-    <requireLicenseAcceptance>false</requireLicenseAcceptance>
-    <license type="expression">MIT</license>
-    <icon>icon512.png</icon>
-    <projectUrl>https://github.com/SciSharp/LLamaSharp</projectUrl>
-    <description>LLamaSharp.Backend.Cpu is a backend for LLamaSharp to use with Cpu only.</description>
-    <releaseNotes></releaseNotes>
-    <copyright>Copyright 2023 The llama.cpp Authors. All rights reserved.</copyright>
-    <tags>LLamaSharp LLama LLM GPT AI ChatBot SciSharp</tags>
-  </metadata>
-
-  <files>
-    <file src="LLamaSharpBackend.props" target="build/netstandard2.0/LLamaSharp.Backend.Cpu.props" />
-
-    <file src="runtimes/deps/noavx/ggml.dll" target="runtimes\win-x64\native\noavx\ggml.dll" />
-    <file src="runtimes/deps/noavx/ggml-base.dll" target="runtimes\win-x64\native\noavx\ggml-base.dll" />
-    <file src="runtimes/deps/noavx/ggml-cpu.dll" target="runtimes\win-x64\native\noavx\ggml-cpu.dll" />
-    <file src="runtimes/deps/noavx/llama.dll" target="runtimes\win-x64\native\noavx\llama.dll" />
-    <file src="runtimes/deps/noavx/llava_shared.dll" target="runtimes\win-x64\native\noavx\llava_shared.dll" />
-      
-    <file src="runtimes/deps/avx/ggml.dll" target="runtimes\win-x64\native\avx\ggml.dll" />
-    <file src="runtimes/deps/avx/ggml-base.dll" target="runtimes\win-x64\native\avx\ggml-base.dll" />
-    <file src="runtimes/deps/avx/ggml-cpu.dll" target="runtimes\win-x64\native\avx\ggml-cpu.dll" />
-    <file src="runtimes/deps/avx/llama.dll" target="runtimes\win-x64\native\avx\llama.dll" />
-    <file src="runtimes/deps/avx/llava_shared.dll" target="runtimes\win-x64\native\avx\llava_shared.dll" />
-      
-    <file src="runtimes/deps/avx2/ggml.dll" target="runtimes\win-x64\native\avx2\ggml.dll" />
-    <file src="runtimes/deps/avx2/ggml-base.dll" target="runtimes\win-x64\native\avx2\ggml-base.dll" />
-    <file src="runtimes/deps/avx2/ggml-cpu.dll" target="runtimes\win-x64\native\avx2\ggml-cpu.dll" />
-    <file src="runtimes/deps/avx2/llama.dll" target="runtimes\win-x64\native\avx2\llama.dll" />
-    <file src="runtimes/deps/avx2/llava_shared.dll" target="runtimes\win-x64\native\avx2\llava_shared.dll" />
-      
-    <file src="runtimes/deps/avx512/ggml.dll" target="runtimes\win-x64\native\avx512\ggml.dll" />
-    <file src="runtimes/deps/avx512/ggml-base.dll" target="runtimes\win-x64\native\avx512\ggml-base.dll" />
-    <file src="runtimes/deps/avx512/ggml-cpu.dll" target="runtimes\win-x64\native\avx512\ggml-cpu.dll" />
-    <file src="runtimes/deps/avx512/llama.dll" target="runtimes\win-x64\native\avx512\llama.dll" />
-    <file src="runtimes/deps/avx512/llava_shared.dll" target="runtimes\win-x64\native\avx512\llava_shared.dll" />
 
     <file src="runtimes/deps/noavx/libggml.so" target="runtimes\linux-x64\native\noavx\libggml.so" />
     <file src="runtimes/deps/noavx/libggml-base.so" target="runtimes\linux-x64\native\noavx\libggml-base.so" />
@@ -214,23 +97,22 @@
     <file src="runtimes/deps/osx-x64/libllama.dylib" target="runtimes\osx-x64\native\libllama.dylib" />
     <file src="runtimes/deps/osx-x64/libllava_shared.dylib" target="runtimes\osx-x64\native\libllava_shared.dylib" />
 
-    <file src="runtimes/deps/osx-x64-rosetta2/libggml.dylib" target="runtimes\osx-x64\native\rosetta2\libggml.dylib" />
-    <file src="runtimes/deps/osx-x64-rosetta2/libggml-base.dylib" target="runtimes\osx-x64\native\rosetta2\libggml-base.dylib" />
-    <file src="runtimes/deps/osx-x64-rosetta2/libggml-cpu.dylib" target="runtimes\osx-x64\native\rosetta2\libggml-cpu.dylib" />
-    <file src="runtimes/deps/osx-x64-rosetta2/libggml-blas.dylib" target="runtimes\osx-x64\native\rosetta2\libggml-blas.dylib" />
-    <file src="runtimes/deps/osx-x64-rosetta2/libllama.dylib" target="runtimes\osx-x64\native\rosetta2\libllama.dylib" />
-    <file src="runtimes/deps/osx-x64-rosetta2/libllava_shared.dylib" target="runtimes\osx-x64\native\rosetta2\libllava_shared.dylib" />
+        <file src="runtimes/deps/osx-x64-rosetta2/libggml.dylib" target="runtimes\osx-x64\native\rosetta2\libggml.dylib" />
+        <file src="runtimes/deps/osx-x64-rosetta2/libggml-base.dylib" target="runtimes\osx-x64\native\rosetta2\libggml-base.dylib" />
+        <file src="runtimes/deps/osx-x64-rosetta2/libggml-cpu.dylib" target="runtimes\osx-x64\native\rosetta2\libggml-cpu.dylib" />
+        <file src="runtimes/deps/osx-x64-rosetta2/libggml-blas.dylib" target="runtimes\osx-x64\native\rosetta2\libggml-blas.dylib" />
+        <file src="runtimes/deps/osx-x64-rosetta2/libllama.dylib" target="runtimes\osx-x64\native\rosetta2\libllama.dylib" />
+        <file src="runtimes/deps/osx-x64-rosetta2/libllava_shared.dylib" target="runtimes\osx-x64\native\rosetta2\libllava_shared.dylib" />
 
-    <file src="runtimes/deps/osx-arm64/libggml.dylib" target="runtimes\osx-arm64\native\libggml.dylib" />
-    <file src="runtimes/deps/osx-arm64/libggml-base.dylib" target="runtimes\osx-arm64\native\libggml-base.dylib" />
-    <file src="runtimes/deps/osx-arm64/libggml-cpu.dylib" target="runtimes\osx-arm64\native\libggml-cpu.dylib" />
-    <file src="runtimes/deps/osx-arm64/libggml-blas.dylib" target="runtimes\osx-arm64\native\libggml-blas.dylib" />
-    <file src="runtimes/deps/osx-arm64/libggml-metal.dylib" target="runtimes\osx-arm64\native\libggml-metal.dylib" />
-    <file src="runtimes/deps/osx-arm64/ggml-metal.metal" target="runtimes\osx-arm64\native\ggml-metal.metal" />
-    <file src="runtimes/deps/osx-arm64/libllama.dylib" target="runtimes\osx-arm64\native\libllama.dylib" />
-    <file src="runtimes/deps/osx-arm64/libllava_shared.dylib" target="runtimes\osx-arm64\native\libllava_shared.dylib" />
-      
-    <file src="icon512.png" target="icon512.png" />
-  </files>
->>>>>>> 240f06cd
+        <file src="runtimes/deps/osx-arm64/libggml.dylib" target="runtimes\osx-arm64\native\libggml.dylib" />
+        <file src="runtimes/deps/osx-arm64/libggml-base.dylib" target="runtimes\osx-arm64\native\libggml-base.dylib" />
+        <file src="runtimes/deps/osx-arm64/libggml-cpu.dylib" target="runtimes\osx-arm64\native\libggml-cpu.dylib" />
+        <file src="runtimes/deps/osx-arm64/libggml-blas.dylib" target="runtimes\osx-arm64\native\libggml-blas.dylib" />
+        <file src="runtimes/deps/osx-arm64/libggml-metal.dylib" target="runtimes\osx-arm64\native\libggml-metal.dylib" />
+        <file src="runtimes/deps/osx-arm64/ggml-metal.metal" target="runtimes\osx-arm64\native\ggml-metal.metal" />
+        <file src="runtimes/deps/osx-arm64/libllama.dylib" target="runtimes\osx-arm64\native\libllama.dylib" />
+        <file src="runtimes/deps/osx-arm64/libllava_shared.dylib" target="runtimes\osx-arm64\native\libllava_shared.dylib" />
+
+        <file src="icon512.png" target="icon512.png" />
+    </files>
 </package>