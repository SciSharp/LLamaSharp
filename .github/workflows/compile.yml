--- conflicted
+++ resolved
@@ -40,7 +40,6 @@
             arch: x64
           - build: 'avx512'
             defines: '-DGGML_AVX512=ON'
-<<<<<<< HEAD
             os: ubuntu-24.04
             arch: x64
           - build: 'aarch64'
@@ -48,9 +47,6 @@
             os: ubuntu-24.04-arm
             arch: arm64
     runs-on: ${{ matrix.os }}
-=======
-    runs-on: ubuntu-24.04
->>>>>>> d3dd2d0f
     steps:
       - uses: actions/checkout@v4
         with:
