using LLama.Common;
using LLama.Native;
using LLama.Sampling;
using System.Numerics.Tensors;
using System.Text;

using Xunit.Abstractions;

namespace LLama.Unittest
{
    public class SamplingTests
        : IDisposable
    {
        private readonly ITestOutputHelper _testOutputHelper;
        private readonly LLamaWeights _model;
        private readonly ModelParams _params;

        private readonly LLamaBatch _batch;
        private readonly StreamingTokenDecoder _decoder;

        public void Dispose() => _model.Dispose();

        public SamplingTests(ITestOutputHelper testOutputHelper)
        {
            _testOutputHelper = testOutputHelper;
            _params = new ModelParams(Constants.GenerativeModelPath2) {
                ContextSize = 200,
                BatchSize = 200,
                GpuLayerCount = Constants.CIGpuLayerCount,
            };
            _model = LLamaWeights.LoadFromFile(_params);
            _batch = new LLamaBatch();
            _decoder = new(Encoding.UTF8, _model);
        }


        [Fact]
        public void Sampling()
        {
            using var context = new LLamaContext(_model, _params);
            var tokens = _model.NativeHandle.Tokenize("I will repeat this phrase forever.\n", false, false, Encoding.UTF8);
            var logitBias = tokens.Select(x => new LLamaLogitBias() { Token = x, Bias = -1000 }).ToArray();

            // Add "I will repeat this phrase forever.\nI will", without requesting any logits.
            for (int i = 0; i < tokens.Length; i++) { _batch.Add(token: tokens[i], pos: i, sequence: LLamaSeqId.Zero, logits: false); }
            for (int i = 0; i < 2; i++) { _batch.Add(token: tokens[i], pos: tokens.Length + i, sequence: LLamaSeqId.Zero, logits: false); }

            // Add " repeat" and test whether next tokens will be "this phrase forever.".
            for (int i = 0; i < 4; i++)
            {
                _batch.Add(token: tokens[i + 2], pos: tokens.Length + i + 2, sequence: LLamaSeqId.Zero, logits: true);
                DecodeAndClear(context);

                var expected = tokens[i + 3];
                var logits = context.NativeHandle.GetLogits(numTokens: 1);

                // Test raw sampling
                Assert.Equal(expected, TensorPrimitives.IndexOfMax(logits));

                // Test native sampling with `LLamaTokenDataArrayNative`.
                var array = LLamaTokenDataArray.Create(logits);
                {
                    using var _ = LLamaTokenDataArrayNative.Create(array, out var cur_p);
                    var rawLogits = new float[_model.Vocab.Count];
                    for (int j = 0; j < cur_p.Data.Length; j++)
                    {
                        rawLogits[(int) cur_p.Data[j].ID] = cur_p.Data[j].Logit;
                    }
                    Assert.Equal(expected, TensorPrimitives.IndexOfMax(rawLogits));
                }

                // Test sampling chain
                {
                    using var _ = LLamaTokenDataArrayNative.Create(array, out var cur_p);
                    using var chain = CreateChain(context.NativeHandle);
                    chain.Apply(ref cur_p);
                    Assert.Equal(expected, cur_p.Data[(int) cur_p.Selected].ID);
                }

                // Test logit bias
                {
                    using var _ = LLamaTokenDataArrayNative.Create(array, out var cur_p);
                    using var chain = CreateChain(context.NativeHandle, logitBias);
                    chain.Apply(ref cur_p);
                    Assert.NotEqual(expected, cur_p.Data[(int) cur_p.Selected].ID);
                }
            }
        }


        [Fact]
        public void BatchedSampling()
        {
            const int batch_count = 4;
            using var context = new LLamaContext(_model, _params);
            var tokens = _model.NativeHandle.Tokenize("I will repeat this phrase forever.\n", false, false, Encoding.UTF8);
            var logitBias = tokens.Select(x => new LLamaLogitBias() { Token = x, Bias = -1000 }).ToArray();

            // Add "I will repeat this phrase forever.\nI will", without requesting any logits.
            for (int i = 0; i < tokens.Length + 2; i++)
            {
                for (int b = 0; b < batch_count; b++)
                {
                    _batch.Add(token: tokens[i % tokens.Length], pos: i, sequence: (LLamaSeqId) b, logits: false);
                }
            }

            // Add " repeat" and test whether next tokens will be "this phrase forever.".
            for (int i = 0; i < 4; i++)
            {
                for (int b = 0; b < batch_count; b++)
                {
                    _batch.Add(token: tokens[i + 2], pos: tokens.Length + i + 2, sequence: (LLamaSeqId) b, logits: true);
                }
                DecodeAndClear(context);

                var expected = tokens[i + 3];
                var all_logits = context.NativeHandle.GetLogits(numTokens: batch_count);

                for (int b = 0; b < batch_count; b++)
                {
                    var logits = all_logits.Slice(b * _model.Vocab.Count, _model.Vocab.Count);

                    // Test raw sampling
                    Assert.Equal(expected, TensorPrimitives.IndexOfMax(logits));

                    // Test native sampling with `LLamaTokenDataArrayNative`.
                    var array = LLamaTokenDataArray.Create(logits);
                    {
                        using var _ = LLamaTokenDataArrayNative.Create(array, out var cur_p);
                        var rawLogits = new float[_model.Vocab.Count];
                        for (int j = 0; j < cur_p.Data.Length; j++)
                        {
                            rawLogits[(int) cur_p.Data[j].ID] = cur_p.Data[j].Logit;
                        }
                        Assert.Equal(expected, TensorPrimitives.IndexOfMax(rawLogits));
                    }

                    // Test sampling chain
                    {
                        using var _ = LLamaTokenDataArrayNative.Create(array, out var cur_p);
                        using var chain = CreateChain(context.NativeHandle);
                        chain.Apply(ref cur_p);
                        Assert.Equal(expected, cur_p.Data[(int) cur_p.Selected].ID);
                    }

                    // Test logit bias
                    {
                        using var _ = LLamaTokenDataArrayNative.Create(array, out var cur_p);
                        using var chain = CreateChain(context.NativeHandle, logitBias);
                        chain.Apply(ref cur_p);
                        Assert.NotEqual(expected, cur_p.Data[(int) cur_p.Selected].ID);
                    }
                }
            }
        }


        private void DecodeAndClear(LLamaContext context)
        {
            context.Decode(_batch);
            _batch.Clear();
        }

        private static SafeLLamaSamplerChainHandle CreateChain(SafeLLamaContextHandle context, LLamaLogitBias[]? logit_bias = null)
        {
            var chain = SafeLLamaSamplerChainHandle.Create(LLamaSamplerChainParams.Default());

            chain.AddPenalties(
                penaltyCount: 60, repeat: 1, freq: 0, presence: 0
            );

            if (logit_bias != null) { chain.AddLogitBias(context.Vocab.Count, logit_bias); }

            chain.AddTopK(10);
            chain.AddTemperature(0.1f);
            chain.AddDistributionSampler(seed: 42);

            return chain;
        }
<<<<<<< HEAD
       
=======
        /// <summary>
        /// Test changing temperature
        /// </summary>
        [Fact]
        public void SamplingWithTemperature()
        {
            using var context = new LLamaContext(_model, _params);
            var tokens = _model.NativeHandle.Tokenize("The quick brown fox", false, false, Encoding.UTF8);

            _batch.Add(token: tokens[0], pos: 0, sequence: LLamaSeqId.Zero, logits: true);
            DecodeAndClear(context);

            var logits = context.NativeHandle.GetLogits(numTokens: 1);

            // Apply low temperature
            var arrayLow = LLamaTokenDataArray.Create(logits);
            using (var nativeArrayLow = LLamaTokenDataArrayNative.Create(arrayLow, out var cur_p_low))
            {
                using (var chainLow = SafeLLamaSamplerChainHandle.Create(LLamaSamplerChainParams.Default()))
                {
                    chainLow.AddTemperature(0.1f);
                    chainLow.Apply(ref cur_p_low);
                    float lowTempSample = cur_p_low.Data[0].Logit;
                    // Apply high temperature
                    var arrayHigh = LLamaTokenDataArray.Create(logits); // Create a fresh array for high temperature
                    using (var nativeArrayHigh = LLamaTokenDataArrayNative.Create(arrayHigh, out var cur_p_high))
                    {
                        using (var chainHigh = SafeLLamaSamplerChainHandle.Create(LLamaSamplerChainParams.Default()))
                        {
                            chainHigh.AddTemperature(1.5f);
                            chainHigh.Apply(ref cur_p_high);
                            float highTempSample = cur_p_high.Data[0].Logit;
                            Assert.NotEqual(lowTempSample, highTempSample);
                        }
                    }
                }
            }
        }

>>>>>>> 703a2f4c
        [Fact]
        public void SamplingWithMockTopK()
        {
            // Manually create a mock logits array with a fixed, well-distributed set of values
            var logits = new float[]
            {
                0.56f, -0.85f, 0.74f, -0.33f, 0.92f, -0.44f, 0.61f, -0.77f, 0.18f, -0.29f,
                0.87f, -0.52f, 0.31f, -0.66f, 0.28f, -0.91f, 0.75f, -0.58f, 0.42f, -0.62f,
                0.39f, -0.48f, 0.94f, -0.72f, 0.53f, -0.15f, 0.68f, -0.41f, 0.81f, -0.35f,
                0.76f, -0.27f, 0.63f, -0.69f, 0.21f, -0.11f, 0.59f, -0.79f, 0.33f, -0.87f,
                0.46f, -0.53f, 0.71f, -0.23f, 0.66f, -0.39f, 0.29f, -0.65f, 0.83f, -0.49f,
                0.35f, -0.71f, 0.61f, -0.13f, 0.57f, -0.43f, 0.93f, -0.37f, 0.82f, -0.54f,
                0.44f, -0.22f, 0.88f, -0.46f, 0.72f, -0.18f, 0.64f, -0.55f, 0.95f, -0.33f,
                0.41f, -0.63f, 0.79f, -0.28f, 0.31f, -0.67f, 0.74f, -0.44f, 0.85f, -0.32f,
                0.54f, -0.16f, 0.66f, -0.38f, 0.73f, -0.49f, 0.36f, -0.79f, 0.61f, -0.24f,
                0.77f, -0.55f, 0.52f, -0.41f, 0.81f, -0.36f, 0.69f, -0.26f, 0.45f, -0.17f
            };

            // Mock LLamaTokenDataArray and LLamaTokenDataArrayNative
            var array = LLamaTokenDataArray.Create(logits);

            // First sampling (TopK=5)
            using var _ = LLamaTokenDataArrayNative.Create(array, out var cur_p);
            using var chain5 = SafeLLamaSamplerChainHandle.Create(LLamaSamplerChainParams.Default());

            chain5.AddTopK(5);
            chain5.Apply(ref cur_p);
            var top5 = new List<float>();
            for (int i = 0; i < 5; i++)
            {
                top5.Add(cur_p.Data[i].Logit);
            }

            // Second sampling (TopK=50)
            using var _2 = LLamaTokenDataArrayNative.Create(array, out var cur_p_broader);
            using var chain50 = SafeLLamaSamplerChainHandle.Create(LLamaSamplerChainParams.Default());

            chain50.AddTopK(50);
            chain50.Apply(ref cur_p_broader);
            var top50 = new List<float>();
            for (int i = 0; i < 50; i++)
            {
                top50.Add(cur_p_broader.Data[i].Logit);
            }

            // Assert that the top 5 logits are present in the top 50 logits
            Assert.True(top5.All(logit => top50.Contains(logit)));
        }



        /// <summary>
        /// test frequency penalty out of range exception when less than -2
        /// </summary>
        [Fact]
        public void FrequencyPenalty_ThrowsException_WhenValueIsLessThanMinusTwo()
        {
            Assert.Throws<ArgumentOutOfRangeException>(() => new DefaultSamplingPipeline
            {
                FrequencyPenalty = -2.1f
            });
        }


        /// <summary>
        /// test frequency penalty out of range exception when greater than 2
        /// </summary>
        [Fact]
        public void FrequencyPenalty_ThrowsException_WhenValueIsGreaterThanTwo()
        {
            Assert.Throws<ArgumentOutOfRangeException>(() => new DefaultSamplingPipeline
            {
                FrequencyPenalty = 2.1f
            });
        }

        /// <summary>
        /// Test Argument out of range exception when presence penalty less than -2
        /// </summary>
        [Fact]
        public void PresencePenalty_ThrowsException_WhenValueIsLessThanMinusTwo()
        {
            Assert.Throws<ArgumentOutOfRangeException>(() => new DefaultSamplingPipeline
            {
                PresencePenalty = -2.1f
            });
        }

        /// <summary>
        /// Test argument out of range exception when presence penalty is greater than 2
        /// </summary>
        [Fact]
        public void PresencePenalty_ThrowsException_WhenValueIsGreaterThanTwo()
        {
            Assert.Throws<ArgumentOutOfRangeException>(() => new DefaultSamplingPipeline
            {
                PresencePenalty = 2.1f
            });
        }

        /// <summary>
        /// Test the default sampling pipeline defaults
        /// </summary>
        [Fact]
        public void DefaultValues_AreSetCorrectly()
        {
            var pipeline = new DefaultSamplingPipeline();

            Assert.Equal(1, pipeline.RepeatPenalty);
            Assert.Equal(0.75f, pipeline.Temperature);
            Assert.Equal(40, pipeline.TopK);
            Assert.Equal(1, pipeline.TypicalP);
            Assert.Equal(0.9f, pipeline.TopP);
            Assert.Equal(0.1f, pipeline.MinP);
            Assert.Equal(64, pipeline.PenaltyCount);
            Assert.False(pipeline.PenalizeNewline);
            Assert.False(pipeline.PreventEOS);
        }

        [Fact]
        public void Seed_HasLowProbabilityOfCollision()
        {
            var seedSet = new HashSet<uint>();
            const int numberOfInitializations = 1000; // Run the test 1000 times
            const int maxAllowedDuplicates = 2;

            int duplicateCount = 0;

            for (int i = 0; i < numberOfInitializations; i++)
            {
                var pipeline = new DefaultSamplingPipeline();
                uint seed = pipeline.Seed;
                if (!seedSet.Add(seed))
                {
                    duplicateCount++;
                }
            }

            // Assert that the number of duplicates is within the acceptable threshold
            Assert.True(duplicateCount <= maxAllowedDuplicates, $"Too many duplicate seeds: {duplicateCount}");
        }


        /// <summary>
        /// test the pipeline seed with a specific value
        /// </summary>
        [Fact]
        public void Seed_IsInitializedWithSpecificValue()
        {
            // Arrange
            var pipeline = new DefaultSamplingPipeline();

            // Act
            uint seed = 32;

            // Assert
            Assert.Equal(32, (float)seed);
        }
        /// <summary>
        /// test minkeep with a specific value
        /// </summary>
        [Fact]
        public void SetMinKeep()
        {
            // Arrange
            var pipeline = new DefaultSamplingPipeline();

            //Act
            pipeline.MinKeep = 5;

            //Assert
            Assert.Equal(5, pipeline.MinKeep);
        }

        /// <summary>
        /// test the minkeep default
        /// </summary>
        [Fact]
        public void GetMinKeepDefault()
        {
            // Arrange
            var pipeline = new DefaultSamplingPipeline();

            //Assert
            Assert.Equal(1, pipeline.MinKeep);
        }
    }
}<|MERGE_RESOLUTION|>--- conflicted
+++ resolved
@@ -178,49 +178,7 @@
 
             return chain;
         }
-<<<<<<< HEAD
-       
-=======
-        /// <summary>
-        /// Test changing temperature
-        /// </summary>
-        [Fact]
-        public void SamplingWithTemperature()
-        {
-            using var context = new LLamaContext(_model, _params);
-            var tokens = _model.NativeHandle.Tokenize("The quick brown fox", false, false, Encoding.UTF8);
-
-            _batch.Add(token: tokens[0], pos: 0, sequence: LLamaSeqId.Zero, logits: true);
-            DecodeAndClear(context);
-
-            var logits = context.NativeHandle.GetLogits(numTokens: 1);
-
-            // Apply low temperature
-            var arrayLow = LLamaTokenDataArray.Create(logits);
-            using (var nativeArrayLow = LLamaTokenDataArrayNative.Create(arrayLow, out var cur_p_low))
-            {
-                using (var chainLow = SafeLLamaSamplerChainHandle.Create(LLamaSamplerChainParams.Default()))
-                {
-                    chainLow.AddTemperature(0.1f);
-                    chainLow.Apply(ref cur_p_low);
-                    float lowTempSample = cur_p_low.Data[0].Logit;
-                    // Apply high temperature
-                    var arrayHigh = LLamaTokenDataArray.Create(logits); // Create a fresh array for high temperature
-                    using (var nativeArrayHigh = LLamaTokenDataArrayNative.Create(arrayHigh, out var cur_p_high))
-                    {
-                        using (var chainHigh = SafeLLamaSamplerChainHandle.Create(LLamaSamplerChainParams.Default()))
-                        {
-                            chainHigh.AddTemperature(1.5f);
-                            chainHigh.Apply(ref cur_p_high);
-                            float highTempSample = cur_p_high.Data[0].Logit;
-                            Assert.NotEqual(lowTempSample, highTempSample);
-                        }
-                    }
-                }
-            }
-        }
-
->>>>>>> 703a2f4c
+
         [Fact]
         public void SamplingWithMockTopK()
         {
